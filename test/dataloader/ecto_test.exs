defmodule Dataloader.EctoTest do
  use ExUnit.Case, async: true

  alias Dataloader.{User, Post, Like}
  import Ecto.Query
  alias Dataloader.TestRepo, as: Repo

  setup do
    :ok = Ecto.Adapters.SQL.Sandbox.checkout(Repo)

    test_pid = self()

    source =
      Dataloader.Ecto.new(
        Repo,
        query: &query(&1, &2, test_pid)
      )

    loader =
      Dataloader.new()
      |> Dataloader.add_source(Test, source)

    {:ok, loader: loader}
  end

  defp query(Post, _, test_pid) do
    send(test_pid, :querying)

    Post
    |> where([p], is_nil(p.deleted_at))
    |> order_by(asc: :id)
  end

  defp query(queryable, _args, test_pid) do
    send(test_pid, :querying)
    queryable
  end

  test "basic loading works", %{loader: loader} do
    users = [
      %{username: "Ben Wilson"}
    ]

    Repo.insert_all(User, users)

    users = Repo.all(User)
    user_ids = users |> Enum.map(& &1.id)

    loader =
      loader
      |> Dataloader.load_many(Test, User, user_ids)
      |> Dataloader.run()

    loaded_users =
      loader
      |> Dataloader.get_many(Test, User, user_ids)

    assert_receive(:querying)

    assert length(loaded_users) == 1
    assert users == loaded_users

    # loading again doesn't query again due to caching
    loader
    |> Dataloader.load_many(Test, User, user_ids)
    |> Dataloader.run()

    refute_receive(:querying)
  end

  test "loading with cardinalty works", %{loader: loader} do
    user = %User{username: "Ben"} |> Repo.insert!()

    rows = [
      %{user_id: user.id, title: "foo"},
      %{user_id: user.id, title: "bar", deleted_at: DateTime.utc_now()}
    ]

    {_, [%{id: post_id} | _]} = Repo.insert_all(Post, rows, returning: [:id])

    loader =
      loader
      |> Dataloader.load(Test, {:one, Post}, id: post_id)
      |> Dataloader.load(Test, {:one, Post}, title: "bar")
      |> Dataloader.run()

    assert_receive(:querying)

    assert %Post{} = Dataloader.get(loader, Test, {:one, Post}, id: post_id)
    # this shouldn't be loaded because the `query` fun should filter it out,
    # because it's deleted
    refute Dataloader.get(loader, Test, {:one, Post}, title: "bar")
  end

  test "successive loads query only for new info", %{loader: loader} do
    [user1, user2] =
      [
        %User{username: "Ben Wilson"},
        %User{username: "Andy McVitty"}
      ]
      |> Enum.map(&Repo.insert!/1)

    [post1, post2] =
      [
        %Post{user_id: user1.id},
        %Post{user_id: user2.id}
      ]
      |> Enum.map(&Repo.insert!/1)

    loader =
      loader
      |> Dataloader.load(Test, :user, post1)
      |> Dataloader.run()

    loaded_user =
      loader
      |> Dataloader.get(Test, :user, post1)

    assert_receive(:querying)

    assert user1 == loaded_user

    loader =
      loader
      |> Dataloader.load(Test, :user, post1)
      |> Dataloader.load(Test, :user, post2)
      |> Dataloader.run()

    assert_receive(:querying)

    loaded_user1 =
      loader
      |> Dataloader.get(Test, :user, post1)

    loaded_user2 =
      loader
      |> Dataloader.get(Test, :user, post2)

    assert user2 == loaded_user2

    assert user1 == loaded_user1
  end

  test "association loading works", %{loader: loader} do
    user = %User{username: "Ben Wilson"} |> Repo.insert!()

    posts =
      [
        %Post{user_id: user.id},
        %Post{user_id: user.id}
      ]
      |> Enum.map(&Repo.insert!/1)

    loader =
      loader
      |> Dataloader.load(Test, :posts, user)
      |> Dataloader.run()

    loaded_posts =
      loader
      |> Dataloader.get(Test, :posts, user)

    assert posts == loaded_posts
    assert_receive(:querying)

    # loading again doesn't query again due to caching
    loader
    |> Dataloader.load(Test, :posts, user)
    |> Dataloader.run()

    refute_receive(:querying)
  end

  test "loading something from cache doesn't change the loader", %{loader: loader} do
    user = %User{username: "Ben Wilson"} |> Repo.insert!()

    _ =
      [
        %Post{user_id: user.id},
        %Post{user_id: user.id}
      ]
      |> Enum.map(&Repo.insert!/1)

    round1_loader =
      loader
      |> Dataloader.load(Test, :posts, user)
      |> Dataloader.run()

    assert ^round1_loader =
             round1_loader
             |> Dataloader.load(Test, :posts, user)
             |> Dataloader.run()

    assert loader != round1_loader
  end

  test "cache can be warmed", %{loader: loader} do
    user = %User{username: "Ben Wilson"} |> Repo.insert!()

    posts =
      [
        %Post{user_id: user.id},
        %Post{user_id: user.id}
      ]
      |> Enum.map(&Repo.insert!/1)

    loader = Dataloader.put(loader, Test, :posts, user, posts)

    loader
    |> Dataloader.load(Test, :posts, user)
    |> Dataloader.run()

    refute_receive(:querying)
  end

  test "%EctoAssociationNotLoaded{} struct doesn't warm cache", %{loader: loader} do
    user = %User{username: "Ben Wilson"} |> Repo.insert!()

    posts =
      [
        %Post{user_id: user.id},
        %Post{user_id: user.id}
      ]
      |> Enum.map(&Repo.insert!/1)

    loader = Dataloader.put(loader, Test, :posts, user, user.posts)

    loader =
      loader
      |> Dataloader.load(Test, :posts, user)
      |> Dataloader.run()

    loaded_posts =
      loader
      |> Dataloader.get(Test, :posts, user)

    assert posts == loaded_posts
    assert_receive(:querying)
  end

  test "we handle a variety of key possibilities", %{loader: loader} do
    assert Dataloader.load(loader, Test, {:one, User, %{foo: :bar}}, 1)
    # we accept too many things
    assert Dataloader.load(loader, Test, {User, %{foo: :bar}}, 1)
    assert Dataloader.load(loader, Test, {:one, User}, 1)

    %{message: message} =
      assert_raise(RuntimeError, fn ->
        Dataloader.load(loader, Test, {User, %{foo: :bar}}, username: 1)
      end)

    assert message =~ "cardinality"
  end

  test "works with has many through", %{loader: loader} do
    user1 = %User{username: "Ben Wilson"} |> Repo.insert!()
    user2 = %User{username: "Bruce Williams"} |> Repo.insert!()

    post1 = %Post{user_id: user1.id} |> Repo.insert!()

    [
      %Like{user_id: user1.id, post_id: post1.id},
      %Like{user_id: user2.id, post_id: post1.id}
    ]
    |> Enum.map(&Repo.insert/1)

    loader =
      loader
      |> Dataloader.load(Test, :liking_users, post1)
      |> Dataloader.run()

    loaded_posts =
      loader
      |> Dataloader.get(Test, :liking_users, post1)

    assert length(loaded_posts) == 2
  end

<<<<<<< HEAD
  test "preloads aren't used", %{loader: loader} do
    user = %User{username: "Ben Wilson"} |> Repo.insert!()
    post =
      %Post{user_id: user.id}
      |> Repo.insert!()
      |> Repo.preload([:user])

    post = put_in(post.user.username, "foo")

    loaded_user =
      loader
      |> Dataloader.load(Test, :user, post)
      |> Dataloader.run()
      |> Dataloader.get(Test, :user, post)

    assert_receive(:querying)
    assert loaded_user.username != post.user.username
=======
  test "load same key multi times only adds to batches once", %{loader: loader} do
    loader_called_once = Dataloader.load(loader, Test, User, 1)
    loader_called_twice = Dataloader.load(loader_called_once, Test, User, 1)

    assert loader_called_once == loader_called_twice

    user = %User{username: "Ben Wilson"} |> Repo.insert!()

    loader_called_once = Dataloader.load(loader, Test, :posts, user)
    loader_called_twice = Dataloader.load(loader_called_once, Test, :posts, user)

    assert loader_called_once == loader_called_twice
>>>>>>> e9e39f02
  end
end<|MERGE_RESOLUTION|>--- conflicted
+++ resolved
@@ -276,7 +276,6 @@
     assert length(loaded_posts) == 2
   end
 
-<<<<<<< HEAD
   test "preloads aren't used", %{loader: loader} do
     user = %User{username: "Ben Wilson"} |> Repo.insert!()
     post =
@@ -294,7 +293,8 @@
 
     assert_receive(:querying)
     assert loaded_user.username != post.user.username
-=======
+  end
+
   test "load same key multi times only adds to batches once", %{loader: loader} do
     loader_called_once = Dataloader.load(loader, Test, User, 1)
     loader_called_twice = Dataloader.load(loader_called_once, Test, User, 1)
@@ -307,6 +307,5 @@
     loader_called_twice = Dataloader.load(loader_called_once, Test, :posts, user)
 
     assert loader_called_once == loader_called_twice
->>>>>>> e9e39f02
   end
 end